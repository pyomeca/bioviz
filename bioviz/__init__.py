--- conflicted
+++ resolved
@@ -1,1386 +1,4 @@
 from .viz import Viz, Kinogram
 from ._version import __version__
 
-<<<<<<< HEAD
-import numpy as np
-import scipy
-import xarray as xr
-import pandas
-
-try:
-    import biorbd
-except ImportError:
-    import biorbd_casadi as biorbd
-    import casadi
-import pyomeca
-from .biorbd_vtk import VtkModel, VtkWindow, Mesh, Rototrans
-from PyQt5.QtWidgets import (
-    QSlider,
-    QVBoxLayout,
-    QHBoxLayout,
-    QLabel,
-    QPushButton,
-    QFileDialog,
-    QScrollArea,
-    QWidget,
-    QMessageBox,
-    QRadioButton,
-    QGroupBox,
-)
-from PyQt5.QtCore import Qt
-from PyQt5.QtGui import QPalette, QColor, QPixmap, QIcon
-
-from .analyses import MuscleAnalyses, C3dEditorAnalyses, LigamentAnalyses
-from .interfaces_collection import InterfacesCollections
-from .qt_ui.rectangle_on_slider import RectangleOnSlider
-from ._version import __version__, check_version
-
-check_version(biorbd, "1.9.1", "2.0.0")
-check_version(pyomeca, "2020.0.1", "2020.1.0")
-
-
-from pyomeca import Markers
-
-
-class AnalysePanel(Protocol):
-    @property
-    def widget(self) -> QWidget:
-        """
-        Return the parent widget in which all was added
-        """
-        return QWidget()
-
-    def on_activate(self):
-        """
-        Callback to call when the panel is activated
-        """
-
-
-class Viz:
-    def __init__(
-        self,
-        model_path=None,
-        loaded_model=None,
-        show_meshes=True,
-        mesh_opacity=0.8,
-        show_global_center_of_mass=True,
-        show_gravity_vector=True,
-        show_floor=False,
-        show_segments_center_of_mass=True,
-        segments_center_of_mass_size=0.005,
-        show_global_ref_frame=True,
-        show_local_ref_frame=True,
-        show_markers=True,
-        experimental_markers_color=(1, 1, 1),
-        markers_size=0.010,
-        show_contacts=True,
-        contacts_size=0.010,
-        show_soft_contacts=True,
-        soft_contacts_color=(0.11, 0.63, 0.95),
-        show_muscles=True,
-        show_ligaments=True,
-        show_wrappings=True,
-        show_analyses_panel=True,
-        background_color=(0.5, 0.5, 0.5),
-        force_wireframe=False,
-        experimental_forces_color=(85, 78, 0),
-        floor_origin=None,
-        floor_normal=None,
-        floor_color=(0.7, 0.7, 0.7),
-        floor_scale=5,
-        **kwargs,
-    ):
-        """
-        Class that easily shows a biorbd model
-        Args:
-            loaded_model: reference to a biorbd loaded model (if both loaded_model and model_path, load_model is selected
-            model_path: path of the model to load
-        """
-
-        # Load and store the model
-        self.has_model = False
-        if loaded_model is not None:
-            if not isinstance(loaded_model, biorbd.Model):
-                raise TypeError("loaded_model should be of a biorbd.Model type")
-            self.model = loaded_model
-            self.has_model = True
-        elif model_path is not None:
-            self.model = biorbd.Model(model_path)
-            self.has_model = True
-        else:
-            self.model = biorbd.Model()
-            show_meshes = False
-            show_global_center_of_mass = False
-            show_segments_center_of_mass = False
-            show_local_ref_frame = False
-            show_markers = False
-            show_contacts = False
-            show_muscles = False
-            show_ligaments = False
-            show_wrappings = False
-            show_soft_contacts = False
-
-        # Create the plot
-        self.vtk_window = VtkWindow(background_color=background_color)
-        self.vtk_markers_size = markers_size
-
-        # soft_contact sphere sizes
-        radius = []
-        for i in range(self.model.nbSoftContacts()):
-            c = self.model.softContact(i)
-            if c.typeOfNode() == biorbd.SOFT_CONTACT_SPHERE:
-                radius.append(biorbd.SoftContactSphere(self.model.softContact(i)).radius())
-        soft_contacts_size = radius
-
-        self.vtk_model = VtkModel(
-            self.vtk_window,
-            markers_color=(0, 0, 1),
-            patch_color=InterfacesCollections.MeshColor.get_color(self.model),
-            mesh_opacity=mesh_opacity,
-            markers_size=self.vtk_markers_size,
-            contacts_size=contacts_size,
-            segments_center_of_mass_size=segments_center_of_mass_size,
-            force_wireframe=force_wireframe,
-            force_color=experimental_forces_color,
-            soft_contacts_size=soft_contacts_size,
-            soft_contacts_color=soft_contacts_color,
-        )
-        self.is_executing = False
-        self.animation_warning_already_shown = False
-
-        # Set Z vertical
-        cam = self.vtk_window.ren.GetActiveCamera()
-        cam.SetFocalPoint(0, 0, 0)
-        cam.SetPosition(5, 0, 0)
-        cam.SetRoll(-90)
-
-        # Get the options
-        self.show_markers = show_markers
-        self.show_experimental_markers = False
-        self.experimental_markers = None
-        self.experimental_markers_color = experimental_markers_color
-        self.virtual_to_experimental_markers_indices = None
-        self.show_experimental_forces = False
-        self.experimental_forces = None
-        self.segment_forces = []
-        self.experimental_forces_color = experimental_forces_color
-        self.force_normalization_ratio = None
-
-        self.show_contacts = show_contacts
-        self.show_soft_contacts = show_soft_contacts
-        self.soft_contacts_color = soft_contacts_color
-        self.show_global_ref_frame = show_global_ref_frame
-        self.show_floor = show_floor
-        self.floor_origin, self.floor_normal = floor_origin, floor_normal
-        self.floor_scale = floor_scale
-        self.floor_color = floor_color
-        self.show_global_center_of_mass = show_global_center_of_mass
-        self.show_gravity_vector = show_gravity_vector
-        self.show_segments_center_of_mass = show_segments_center_of_mass
-        self.show_local_ref_frame = show_local_ref_frame
-        self.biorbd_compiled_with_muscles = hasattr(biorbd.Model, "nbMuscles")
-        self.biorbd_compiled_with_ligaments = hasattr(biorbd.Model, "nbLigaments")
-
-        if self.biorbd_compiled_with_muscles and self.model.nbMuscles() > 0:
-            self.show_muscles = show_muscles
-        else:
-            self.show_muscles = False
-            show_wrappings = False
-        if self.biorbd_compiled_with_ligaments and self.model.nbLigaments() > 0:
-            self.show_ligaments = show_ligaments
-        else:
-            self.show_ligaments = False
-            show_wrappings = False
-        self.show_wrappings = show_wrappings
-
-        if sum([len(i) for i in self.model.meshPoints(np.zeros(self.model.nbQ()))]) > 0:
-            self.show_meshes = show_meshes
-        else:
-            self.show_meshes = 0
-
-        # Create all the reference to the things to plot
-        self.nQ = self.model.nbQ()
-        self.Q = np.zeros(self.nQ)
-        self.idx_markers_to_remove = []
-        self.show_segment_is_on = [False] * self.model.nbSegment()
-        if self.show_markers:
-            self.Markers = InterfacesCollections.Markers(self.model)
-            self.markers = Markers(np.ndarray((3, self.model.nbMarkers(), 1)))
-        if show_gravity_vector:
-            self.Gravity = InterfacesCollections.Gravity(self.model)
-        if self.show_contacts:
-            self.Contacts = InterfacesCollections.Contact(self.model)
-            self.contacts = Markers(np.ndarray((3, self.model.nbContacts(), 1)))
-        if self.show_soft_contacts:
-            self.SoftContacts = InterfacesCollections.SoftContacts(self.model)
-            self.soft_contacts = Markers(np.ndarray((3, self.model.nbSoftContacts(), 1)))
-        if self.show_global_center_of_mass:
-            self.CoM = InterfacesCollections.CoM(self.model)
-            self.global_center_of_mass = Markers(np.ndarray((3, 1, 1)))
-        if self.show_segments_center_of_mass:
-            self.CoMbySegment = InterfacesCollections.CoMbySegment(self.model)
-            self.segments_center_of_mass = Markers(np.ndarray((3, self.model.nbSegment(), 1)))
-        if self.show_meshes:
-            self.mesh = []
-            self.meshPointsInMatrix = InterfacesCollections.MeshPointsInMatrix(self.model)
-            for i, vertices in enumerate(self.meshPointsInMatrix.get_data(Q=self.Q, compute_kin=False)):
-                triangles = (
-                    np.array([p.face() for p in self.model.meshFaces()[i]], dtype="int32")
-                    if len(self.model.meshFaces()[i])
-                    else np.ndarray((0, 3), dtype="int32")
-                )
-                self.mesh.append(Mesh(vertex=vertices, triangles=triangles.T))
-                self.show_segment_is_on[i] = True
-        if self.show_muscles:
-            self.model.updateMuscles(self.Q, True)
-            self.muscles = []
-            for group_idx in range(self.model.nbMuscleGroups()):
-                for muscle_idx in range(self.model.muscleGroup(group_idx).nbMuscles()):
-                    musc = self.model.muscleGroup(group_idx).muscle(muscle_idx)
-                    tp = np.zeros((3, len(musc.position().pointsInGlobal()), 1))
-                    self.muscles.append(Mesh(vertex=tp))
-            self.musclesPointsInGlobal = InterfacesCollections.MusclesPointsInGlobal(self.model)
-        if self.show_ligaments:
-            self.model.updateLigaments(self.Q, True)
-            self.ligaments = []
-            for ligament_idx in range(self.model.nbLigaments()):
-                ligament = self.model.ligament(ligament_idx)
-                tp = np.zeros((3, len(ligament.position().pointsInGlobal()), 1))
-                self.ligaments.append(Mesh(vertex=tp))
-            self.ligamentsPointsInGlobal = InterfacesCollections.LigamentsPointsInGlobal(self.model)
-        if self.show_local_ref_frame or self.show_global_ref_frame:
-            self.rt = []
-            self.allGlobalJCS = InterfacesCollections.AllGlobalJCS(self.model)
-            for i, rt in enumerate(self.allGlobalJCS.get_data(Q=self.Q, compute_kin=False)):
-                self.rt.append(Rototrans(rt))
-                self.show_segment_is_on[i] = True
-
-            if self.show_global_ref_frame:
-                self.vtk_model.create_global_ref_frame()
-        if self.show_wrappings:
-            self.wraps_base = []
-            self.wraps_current = []
-            for m in range(self.model.nbMuscles() + self.model.nbLigaments()):
-                if m < self.model.nbMuscles():
-                    path_modifier = self.model.muscle(m).pathModifier()
-                else:
-                    path_modifier = self.model.ligament(m - self.model.nbMuscles()).pathModifier()
-                wraps = []
-                wraps_current = []
-                for w in range(path_modifier.nbWraps()):
-                    wrap = path_modifier.object(w)
-                    if wrap.typeOfNode() == biorbd.VIA_POINT:
-                        continue  # Do not show via points
-                    elif wrap.typeOfNode() == biorbd.WRAPPING_HALF_CYLINDER:
-                        wrap_cylinder = biorbd.WrappingHalfCylinder(wrap)
-                        res = 11  # resolution
-                        x = np.sin(np.linspace(0, np.pi, res)) * wrap_cylinder.radius()
-                        y = np.cos(np.linspace(0, np.pi, res)) * wrap_cylinder.radius()
-                        z = np.ones((res,)) * wrap_cylinder.length()
-                        vertices = np.concatenate(
-                            [
-                                np.array([0, 0, z[0]])[:, np.newaxis],
-                                [x, y, z],
-                                np.array([0, 0, -z[0]])[:, np.newaxis],
-                                [x, y, -z],
-                            ],
-                            axis=1,
-                        )
-
-                        tri_0_0 = np.zeros((res - 1, 1))
-                        tri_1_0 = np.arange(1, res)[:, np.newaxis]
-                        tri_2_0 = np.arange(2, res + 1)[:, np.newaxis]
-                        tri_0 = np.concatenate([tri_0_0, tri_1_0, tri_2_0], axis=1)
-                        tri_1 = tri_0 + res + 1
-                        tri_2 = np.concatenate([tri_1_0, tri_2_0, tri_1_0 + res + 1], axis=1)
-                        tri_3 = np.concatenate([tri_1_0 + res + 1, tri_1_0 + res + 2, tri_2_0], axis=1)
-                        tri_4 = np.array([[1, res, res + 2], [res, res + 2, res + res + 1]])
-                        triangles = np.array(np.concatenate((tri_0, tri_1, tri_2, tri_3, tri_4)), dtype="int32").T
-                    else:
-                        raise NotImplementedError("The wrapping object is not implemented in bioviz")
-                    wraps.append(Mesh(vertex=vertices[:, :, np.newaxis], triangles=triangles))
-                    wraps_current.append(Mesh(vertex=vertices[:, :, np.newaxis], triangles=triangles))
-                self.wraps_base.append(wraps)
-                self.wraps_current.append(wraps_current)
-
-        self.show_analyses_panel = show_analyses_panel
-        if self.show_analyses_panel:
-            self.palette_active = QPalette()
-            self.palette_inactive = QPalette()
-            self.set_viz_palette()
-            self.animated_Q = None
-
-            self.play_stop_push_button: QPushButton | None = None
-            self.is_animating = False
-            self.is_recording = False
-            self.start_icon = QIcon(QPixmap(f"{os.path.dirname(__file__)}/ressources/start.png"))
-            self.pause_icon = QIcon(QPixmap(f"{os.path.dirname(__file__)}/ressources/pause.png"))
-            self.record_icon = QIcon(QPixmap(f"{os.path.dirname(__file__)}/ressources/record.png"))
-            self.add_icon = QIcon(QPixmap(f"{os.path.dirname(__file__)}/ressources/add.png"))
-            self.stop_icon = QIcon(QPixmap(f"{os.path.dirname(__file__)}/ressources/stop.png"))
-            self.record_push_button = None
-
-            self.double_factor = 10000
-            self.sliders = list()
-            self.movement_slider = []
-            self.movement_first_frame = 0
-            self.movement_last_frame = -1
-            self.movement_slider_starting_shade = None
-            self.movement_slider_ending_shade = None
-
-            self.n_max_events = 100
-            self.last_event_index = -1
-            self.events: list[
-                dict[str:RectangleOnSlider, str:int, str:str], ...
-            ] = []  # event list of [marker/frame/event_name]
-
-            self.active_analyses: AnalysePanel | None = None
-            self.column_stretch = 0
-            self.analyses_layout = QHBoxLayout()
-            self.analyses_c3d_editor: AnalysePanel | None = None
-            self.analyses_muscle: AnalysePanel | None = None
-            self.analyses_ligament: AnalysePanel | None = None
-
-            self.c3d_file_name = None
-            self.radio_c3d_editor_model: QRadioButton | None = None
-            self.add_options_panel()
-
-        # Update everything at the position Q=0
-        self.set_q(self.Q)
-        if self.show_floor:
-            self._set_floor()
-        if self.show_gravity_vector:
-            self._set_gravity_vector()
-
-    def reset_q(self):
-        self.Q = np.zeros(self.Q.shape)
-        for slider in self.sliders:
-            slider[1].setValue(0)
-            slider[2].setText(f"{0:.2f}")
-        self.set_q(self.Q)
-
-        # Reset also muscle analyses graphs
-        self._update_muscle_analyses_graphs(False, False, False, False)
-        # Reset also ligament analyses graphs
-        self._update_ligament_analyses_graphs(False, False, False)
-
-    def copy_q_to_clipboard(self):
-        pandas.DataFrame(self.Q[np.newaxis, :]).to_clipboard(sep=",", index=False, header=False)
-
-    def set_q(self, Q, refresh_window=True):
-        """
-        Manually update
-        Args:
-            Q: np.array
-                Generalized coordinate
-            refresh_window: bool
-                If the window should be refreshed now or not
-        """
-        if isinstance(Q, (tuple, list)):
-            Q = np.array(Q)
-
-        if not isinstance(Q, np.ndarray) and len(Q.shape) > 1 and Q.shape[0] != self.nQ:
-            raise TypeError(f"Q should be a {self.nQ} column vector")
-        self.Q = Q
-
-        self.model.UpdateKinematicsCustom(self.Q)
-        self._set_muscles_from_q()
-        self._set_ligaments_from_q()
-        self._set_rt_from_q()
-        self._set_meshes_from_q()
-        self._set_global_center_of_mass_from_q()
-        self._set_segments_center_of_mass_from_q()
-        self._set_markers_from_q()
-        self._set_contacts_from_q()
-        self._set_soft_contacts_from_q()
-        self._set_wrapping_from_q()
-
-        # Update the sliders
-        if self.show_analyses_panel:
-            for i, slide in enumerate(self.sliders):
-                slide[1].blockSignals(True)
-                slide[1].setValue(int(self.Q[i] * self.double_factor))
-                slide[1].blockSignals(False)
-                slide[2].setText(f"{self.Q[i]:.2f}")
-
-        if refresh_window:
-            self.refresh_window()
-
-    def get_camera_position(self) -> tuple:
-        return self.vtk_window.get_camera_position()
-
-    def set_camera_position(self, x: float, y: float, z: float):
-        self.vtk_window.set_camera_position(x, y, z)
-        self.refresh_window()
-
-    def get_camera_roll(self) -> float:
-        return self.vtk_window.get_camera_roll()
-
-    def set_camera_roll(self, roll: float):
-        self.vtk_window.set_camera_roll(roll)
-        self.refresh_window()
-
-    def get_camera_zoom(self) -> float:
-        return self.vtk_window.get_camera_zoom()
-
-    def set_camera_zoom(self, zoom: float):
-        self.vtk_window.set_camera_zoom(zoom)
-        self.refresh_window()
-
-    def get_camera_focus_point(self) -> tuple:
-        return self.vtk_window.get_camera_focus_point()
-
-    def set_camera_focus_point(self, x: float, y: float, z: float):
-        self.vtk_window.set_camera_focus_point(x, y, z)
-        self.refresh_window()
-
-    def toggle_segments(self, idx: Union[int, tuple]):
-        # Todo add graphical usage
-        if isinstance(idx, int):
-            idx = (idx,)
-        for i in idx:
-            self.show_segment_is_on[i] = not self.show_segment_is_on[i]
-        self._set_meshes_from_q()
-
-        # Compute which marker index to remove
-        offset_marker = 0
-        self.idx_markers_to_remove = []
-        for s in range(self.model.nbSegment()):
-            nb_markers = self.model.nbMarkers(s)
-            if not self.show_segment_is_on[s]:
-                self.idx_markers_to_remove += list(range(offset_marker, offset_marker + nb_markers))
-            offset_marker += nb_markers
-        self._set_markers_from_q()
-        self._set_rt_from_q()
-
-    def refresh_window(self):
-        """
-        Manually refresh the window. One should be aware when manually managing the window, that the plot won't even
-        rotate if not refreshed
-
-        """
-
-        self.vtk_window.update_frame()
-
-    def update(self):
-        if self.show_analyses_panel and self.is_animating:
-            self.movement_slider[0].setValue(self.movement_slider[0].value() + 1)
-
-            if self.movement_slider[0].value() >= self.movement_last_frame:
-                self.movement_slider[0].setValue(self.movement_first_frame + 1)
-
-            if self.is_recording:
-                self.add_frame()
-                if self.movement_slider[0].value() == self.movement_last_frame:
-                    self._start_stop_animation()
-        self.refresh_window()
-
-    def resize(self, width: int, height: int):
-        self.vtk_window.setFixedSize(width, height)
-
-    def exec(self):
-        self.is_executing = True
-        while self.vtk_window.is_active:
-            self.update()
-        self.is_executing = False
-
-    def quit(self):
-        self.vtk_window.close()
-
-    def maximize(self):
-        self.vtk_window.showMaximized()
-
-    def set_viz_palette(self):
-        self.palette_active.setColor(QPalette.WindowText, QColor(Qt.black))
-        self.palette_active.setColor(QPalette.ButtonText, QColor(Qt.black))
-
-        self.palette_inactive.setColor(QPalette.WindowText, QColor(Qt.gray))
-
-    def add_options_panel(self):
-        # Prepare the sliders
-        options_layout = QVBoxLayout()
-        radio_muscle = None
-        radio_ligament = None
-
-        if self.has_model:
-            options_layout.addStretch()  # Centralize the sliders
-            sliders_layout = QVBoxLayout()
-            max_label_width = -1
-
-            # Get min and max for all dof
-            ranges = []
-            for i in range(self.model.nbSegment()):
-                seg = self.model.segment(i)
-                for r in seg.QRanges():
-                    ranges.append([r.min(), r.max()])
-
-            for i in range(self.model.nbQ()):
-                slider_layout = QHBoxLayout()
-                sliders_layout.addLayout(slider_layout)
-
-                # Add a name
-                name_label = QLabel()
-                name = f"{self.model.nameDof()[i].to_string()}"
-                name_label.setText(name)
-                name_label.setPalette(self.palette_active)
-                label_width = name_label.fontMetrics().boundingRect(name_label.text()).width()
-                if label_width > max_label_width:
-                    max_label_width = label_width
-                slider_layout.addWidget(name_label)
-
-                # Add the slider
-                slider = QSlider(Qt.Horizontal)
-                slider.setMinimumSize(100, 0)
-                slider.setMinimum(int(ranges[i][0] * self.double_factor))
-                slider.setMaximum(int(ranges[i][1] * self.double_factor))
-                slider.setPageStep(self.double_factor)
-                slider.setValue(0)
-                slider.valueChanged.connect(self._move_avatar_from_sliders)
-                slider.sliderReleased.connect(partial(self._update_ligament_analyses_graphs, False, False, False))
-                slider.sliderReleased.connect(partial(self._update_muscle_analyses_graphs, False, False, False, False))
-                slider_layout.addWidget(slider)
-
-                # Add the value
-                value_label = QLabel()
-                value_label.setText(f"{0:.2f}")
-                value_label.setPalette(self.palette_active)
-                slider_layout.addWidget(value_label)
-
-                # Add to the main sliders
-                self.sliders.append((name_label, slider, value_label))
-            # Adjust the size of the names
-            for name_label, _, _ in self.sliders:
-                name_label.setFixedWidth(max_label_width + 1)
-
-            # Put the sliders in a scrollable area
-            sliders_widget = QWidget()
-            sliders_widget.setLayout(sliders_layout)
-            sliders_scroll = QScrollArea()
-            sliders_scroll.setFrameShape(0)
-            sliders_scroll.setWidgetResizable(True)
-            sliders_scroll.setWidget(sliders_widget)
-            options_layout.addWidget(sliders_scroll)
-
-            # Add reset button
-            button_layout = QHBoxLayout()
-            options_layout.addLayout(button_layout)
-            reset_push_button = QPushButton("Reset")
-            reset_push_button.setPalette(self.palette_active)
-            reset_push_button.released.connect(self.reset_q)
-            button_layout.addWidget(reset_push_button)
-            copyq_push_button = QPushButton("Copy Q to clipboard")
-            copyq_push_button.setPalette(self.palette_active)
-            copyq_push_button.released.connect(self.copy_q_to_clipboard)
-            button_layout.addWidget(copyq_push_button)
-
-            # Add the radio button for analyses
-            option_analyses_group = QGroupBox()
-            option_analyses_layout = QVBoxLayout()
-            # Add text
-            analyse_text = QLabel()
-            analyse_text.setPalette(self.palette_active)
-            analyse_text.setText("Analyses")
-            option_analyses_layout.addWidget(analyse_text)
-            # Add the no analyses
-            radio_none = QRadioButton()
-            radio_none.setPalette(self.palette_active)
-            radio_none.setChecked(True)
-            radio_none.toggled.connect(lambda: self._select_analyses_panel(radio_none, 0))
-            radio_none.setText("None")
-            option_analyses_layout.addWidget(radio_none)
-            # Add the no analyses
-            self.radio_c3d_editor_model = QRadioButton()
-            self.radio_c3d_editor_model.setPalette(self.palette_active)
-            self.radio_c3d_editor_model.setChecked(False)
-            self.radio_c3d_editor_model.toggled.connect(
-                lambda: self._select_analyses_panel(self.radio_c3d_editor_model, 1)
-            )
-            self.radio_c3d_editor_model.setText("C3D event editor")
-            self.radio_c3d_editor_model.setEnabled(False)
-            option_analyses_layout.addWidget(self.radio_c3d_editor_model)
-            # Add the muscles analyses
-            radio_muscle = QRadioButton()
-            radio_muscle.setPalette(self.palette_active)
-            radio_muscle.toggled.connect(lambda: self._select_analyses_panel(radio_muscle, 2))
-            radio_muscle.setText("Muscles")
-            option_analyses_layout.addWidget(radio_muscle)
-            # Add the ligaments analyses
-            radio_ligament = QRadioButton()
-            radio_ligament.setPalette(self.palette_active)
-            radio_ligament.toggled.connect(lambda: self._select_analyses_panel(radio_ligament, 3))
-            radio_ligament.setText("Ligaments")
-            option_analyses_layout.addWidget(radio_ligament)
-            # Add the layout to the interface
-            option_analyses_group.setLayout(option_analyses_layout)
-            options_layout.addWidget(option_analyses_group)
-
-            # Finalize the options panel
-            options_layout.addStretch()  # Centralize the sliders
-
-        # Animation panel
-        animation_layout = QVBoxLayout()
-        animation_layout.addWidget(self.vtk_window.avatar_widget)
-
-        # Add the animation slider
-        animation_slider_layout = QHBoxLayout()
-        animation_layout.addLayout(animation_slider_layout)
-
-        load_buttons_layout = QVBoxLayout()
-        if self.has_model:
-            load_push_button = QPushButton("Load movement")
-            load_push_button.setPalette(self.palette_active)
-            load_push_button.released.connect(self._load_movement_from_button)
-            load_buttons_layout.addWidget(load_push_button)
-
-        load_c3d_push_button = QPushButton("Load C3D")
-        load_c3d_push_button.setPalette(self.palette_active)
-        load_c3d_push_button.released.connect(self._load_experimental_data_from_button)
-        load_buttons_layout.addWidget(load_c3d_push_button)
-
-        animation_slider_layout.addLayout(load_buttons_layout)
-
-        # Controllers
-        self.play_stop_push_button = QPushButton()
-        self.play_stop_push_button.setIcon(self.start_icon)
-        self.play_stop_push_button.setPalette(self.palette_active)
-        self.play_stop_push_button.setEnabled(False)
-        self.play_stop_push_button.released.connect(self._start_stop_animation)
-        animation_slider_layout.addWidget(self.play_stop_push_button)
-
-        slider = QSlider(Qt.Horizontal)
-        slider.setMinimum(0)
-        slider.setMaximum(100)
-        slider.setValue(0)
-        slider.setEnabled(False)
-        slider.valueChanged.connect(self._animate_from_slider)
-        animation_slider_layout.addWidget(slider)
-
-        self.record_push_button = QPushButton()
-        self.record_push_button.setIcon(self.record_icon)
-        self.record_push_button.setPalette(self.palette_active)
-        self.record_push_button.setEnabled(True)
-        self.record_push_button.released.connect(self.start_recording)
-        animation_slider_layout.addWidget(self.record_push_button)
-
-        self.stop_record_push_button = QPushButton()
-        self.stop_record_push_button.setIcon(self.stop_icon)
-        self.stop_record_push_button.setPalette(self.palette_active)
-        self.stop_record_push_button.setEnabled(False)
-        self.stop_record_push_button.released.connect(self.stop_recording)
-        animation_slider_layout.addWidget(self.stop_record_push_button)
-
-        # Add the frame count
-        frame_label = QLabel()
-        frame_label.setText(f"{0}")
-        frame_label.setPalette(self.palette_inactive)
-        animation_slider_layout.addWidget(frame_label)
-
-        self.movement_slider = (slider, frame_label)
-        self.movement_slider_starting_shade = RectangleOnSlider(
-            self.movement_slider[0], expand=RectangleOnSlider.Expand.ExpandLeft
-        )
-        self.movement_slider_ending_shade = RectangleOnSlider(
-            self.movement_slider[0], expand=RectangleOnSlider.Expand.ExpandRight
-        )
-
-        # We must add all the event markers here because for some reason they are ignored once processEvents is called
-        for i in range(self.n_max_events):
-            event_marker = RectangleOnSlider(self.movement_slider[0], color=Qt.blue)
-            event_marker.value = -1
-            event_marker.update()
-            self.events.append({"marker": event_marker, "frame": -1, "name": ""})
-
-        # Global placement of the window
-        if self.has_model:
-            self.vtk_window.main_layout.addLayout(options_layout, 0, 0)
-            self.vtk_window.main_layout.addLayout(animation_layout, 0, 1)
-            self.vtk_window.main_layout.setColumnStretch(0, 1)
-            self.vtk_window.main_layout.setColumnStretch(1, 2)
-        else:
-            self.vtk_window.main_layout.addLayout(animation_layout, 0, 0)
-
-        # Change the size of the window to account for the new sliders
-        self.vtk_window.resize(self.vtk_window.size().width() * 2, self.vtk_window.size().height())
-
-        # Prepare all the analyses panel
-        if self.has_model:
-            self.analyses_c3d_editor = C3dEditorAnalyses(main_window=self)
-            if self.show_muscles:
-                self.analyses_muscle = MuscleAnalyses(main_window=self)
-            if self.show_ligaments:
-                self.analyses_ligament = LigamentAnalyses(main_window=self)
-            if biorbd.currentLinearAlgebraBackend() == 1:
-                radio_ligament.setEnabled(False)
-                radio_muscle.setEnabled(False)
-            else:
-                radio_ligament.setEnabled(self.biorbd_compiled_with_ligaments and self.model.nbLigaments() > 0)
-                radio_muscle.setEnabled(self.biorbd_compiled_with_muscles and self.model.nbMuscles() > 0)
-            self._select_analyses_panel(radio_muscle, 0)
-            self._select_analyses_panel(radio_ligament, 0)
-
-    def _select_analyses_panel(self, radio_button, panel_to_activate):
-        if not radio_button.isChecked():
-            return
-
-        # Hide previous analyses panel if necessary
-        self._hide_analyses_panel()
-
-        # The bigger the factor is, the bigger the main screen remains
-        size_factor_none = 1
-        size_c3d_editor_creation = 1.5
-        size_factor_muscle = 1.40
-        size_factor_ligament = 1.40
-
-        # Find the size factor to get back to normal size
-        if self.active_analyses is None:
-            reduction_factor = size_factor_none
-        elif self.active_analyses == self.analyses_c3d_editor:
-            reduction_factor = size_c3d_editor_creation
-        elif self.active_analyses == self.analyses_muscle:
-            reduction_factor = size_factor_muscle
-        elif self.active_analyses == self.analyses_ligament:
-            reduction_factor = size_factor_ligament
-        else:
-            raise RuntimeError("Non-existing panel asked... This should never happen, please report this issue!")
-
-        # Prepare the analyses panel and new size of window
-        if panel_to_activate == 0:
-            self.active_analyses = None
-            enlargement_factor = size_factor_none
-            self.column_stretch = 0
-        elif panel_to_activate == 1:
-            self.active_analyses = self.analyses_c3d_editor
-            enlargement_factor = size_c3d_editor_creation
-            self.column_stretch = 1
-        elif panel_to_activate == 2:
-            self.active_analyses = self.analyses_muscle
-            self.column_stretch = 4
-            enlargement_factor = size_factor_muscle
-        elif panel_to_activate == 3:
-            self.active_analyses = self.analyses_ligament
-            self.column_stretch = 4
-            enlargement_factor = size_factor_ligament
-        else:
-            raise RuntimeError("Non-existing panel asked... This should never happen, please report this issue!")
-
-        # Activate the required panel
-        self._show_local_ref_frame()
-
-        # Enlarge the main window
-        self.vtk_window.resize(
-            int(self.vtk_window.size().width() * enlargement_factor / reduction_factor), self.vtk_window.size().height()
-        )
-
-    def _hide_analyses_panel(self):
-        if self.active_analyses is None:
-            return
-        # Remove from main window
-        self.active_analyses.widget.setVisible(False)
-        self.vtk_window.main_layout.removeWidget(self.active_analyses.widget)
-        self.vtk_window.main_layout.setColumnStretch(2, 0)
-
-    def _show_local_ref_frame(self):
-        # Give the parent as main window
-        if self.active_analyses is not None:
-            self.active_analyses.on_activate()
-            self.vtk_window.main_layout.addWidget(self.active_analyses.widget, 0, 2)
-            self.vtk_window.main_layout.setColumnStretch(2, self.column_stretch)
-            self.active_analyses.widget.setVisible(True)
-
-        # Update graphs if needed
-        self._update_muscle_analyses_graphs(False, False, False, False)
-        self._update_ligament_analyses_graphs(False, False, False)
-
-    def _move_avatar_from_sliders(self):
-        for i, slide in enumerate(self.sliders):
-            self.Q[i] = slide[1].value() / self.double_factor
-            slide[2].setText(f" {self.Q[i]:.2f}")
-        self.set_q(self.Q)
-
-    @property
-    def n_events(self) -> int:
-        return sum([event["frame"] >= 0 for event in self.events])
-
-    def clear_events(self):
-        for event in self.events:
-            event["frame"] = -1
-            event["name"] = ""
-            event["marker"].value = -1
-            event["marker"].update()
-        self.last_event_index = -1
-
-    def select_event(self, index):
-        if index is None or index > self.last_event_index:
-            index = -1
-
-        for i, event in enumerate(self.events):
-            event["marker"].is_selected = i == index
-            event["marker"].update()
-
-        self.movement_slider[0].setValue(self.events[index]["frame"] + 1)
-        return self.events[index]
-
-    def set_event(self, frame: int, name: str, index: int = None, color: str = None):
-        if index is None:
-            self.last_event_index += 1
-            index = self.last_event_index
-
-        if index > self.last_event_index:
-            raise IndexError("list index out of range")
-
-        event = self.events[index]
-        event["frame"] = frame
-        event["name"] = name
-        event["marker"].value = frame
-        if color is not None:
-            event["marker"].color = color
-        event["marker"].update()
-
-    def set_movement_first_frame(self, frame):
-        if frame >= self.movement_last_frame:
-            frame = self.movement_last_frame
-
-        self.movement_first_frame = frame
-        self.movement_slider_starting_shade.value = frame
-        self.movement_slider_starting_shade.update()
-
-    def set_movement_last_frame(self, frame):
-        if frame <= self.movement_first_frame:
-            frame = self.movement_first_frame
-
-        self.movement_last_frame = frame
-        self.movement_slider_ending_shade.value = frame
-        self.movement_slider_ending_shade.update()
-
-    def _update_muscle_analyses_graphs(
-        self, skip_muscle_length, skip_moment_arm, skip_passive_forces, skip_active_forces
-    ):
-        # Adjust muscle analyses if needed
-        if self.active_analyses == self.analyses_muscle:
-            if self.analyses_muscle is not None:
-                self.analyses_muscle.update_all_graphs(
-                    skip_muscle_length, skip_moment_arm, skip_passive_forces, skip_active_forces
-                )
-
-    def _update_ligament_analyses_graphs(self, skip_ligament_length, skip_moment_arm, skip_passive_forces):
-        # Adjust ligament analyses if needed
-        if self.active_analyses == self.analyses_ligament:
-            if self.analyses_ligament is not None:
-                self.analyses_ligament.update_all_graphs(skip_ligament_length, skip_moment_arm, skip_passive_forces)
-
-    def _animate_from_slider(self):
-        # Move the avatar
-        self.movement_slider[1].setText(f"{self.movement_slider[0].value()}")
-        if self.animated_Q is not None:
-            t_slider = self.movement_slider[0].value() - 1
-            t = t_slider if t_slider < self.animated_Q.shape[0] else self.animated_Q.shape[0] - 1
-            self.Q = copy.copy(self.animated_Q[t, :])  # 1-based
-            self.set_q(self.Q, refresh_window=False)
-
-        self._set_experimental_markers_from_frame()
-        self._set_experimental_forces_from_frame()
-
-        # Update graph of muscle analyses
-        self._update_muscle_analyses_graphs(True, True, True, True)
-        # Update graph of ligament analyses
-        self._update_ligament_analyses_graphs(True, True, True)
-
-        # Refresh the window
-        self.refresh_window()
-
-    def _start_stop_animation(self):
-        if not self.is_executing and not self.animation_warning_already_shown:
-            QMessageBox.warning(
-                self.vtk_window,
-                "Not executing",
-                "bioviz has detected that it is not actually executing.\n\n"
-                "Unless you know what you are doing, the automatic play of the animation will "
-                "therefore not work. Please call the bioviz.exec() method to be able to play "
-                "the animation.\n\nPlease note that the animation slider will work in any case.",
-            )
-            self.animation_warning_already_shown = True
-        if self.is_animating:
-            self.is_animating = False
-            self.play_stop_push_button.setIcon(self.start_icon)
-            self.record_push_button.setEnabled(True)
-            self.stop_record_push_button.setEnabled(self.is_recording)
-        else:
-            self.is_animating = True
-            self.play_stop_push_button.setIcon(self.pause_icon)
-            self.record_push_button.setEnabled(False)
-            self.stop_record_push_button.setEnabled(False)
-
-    def snapshot(self, save_path: str):
-        # Todo Add a button
-        file_name, extension = os.path.splitext(save_path)
-        if not extension:
-            extension = ".png"
-        if extension != ".png":
-            raise NotImplementedError("The only snapshot format implemented is PNG")
-        self.vtk_window.snapshot(file_name + extension)
-
-    def stop_recording(self):
-        self._record(finish=True)
-
-    def start_recording(self, save_path: str = None):
-        self._record(finish=False, file_name=save_path)
-
-    def add_frame(self):
-        if not self.is_recording:
-            raise ValueError("add_frame must be called after 'start_recording'")
-
-        self._record(finish=False)
-
-    def _record(self, finish, file_name: str = None):
-        if not self.is_recording:
-            if file_name is None:
-                options = QFileDialog.Options()
-                options |= QFileDialog.DontUseNativeDialog
-                file_name = QFileDialog.getSaveFileName(
-                    self.vtk_window, "Save the video", "", "OGV files (*.ogv)", options=options
-                )[0]
-
-            file_name, file_extension = os.path.splitext(file_name)
-            if file_name == "":
-                return
-            if file_extension and file_extension != ".ogv":
-                raise ValueError("The only supported format for video is .ogv")
-            file_name += ".ogv"
-
-            self.record_push_button.setIcon(self.add_icon)
-            self.stop_record_push_button.setEnabled(True)
-            self.is_recording = True
-
-        self.vtk_window.record(
-            button_to_block=[self.record_push_button, self.stop_record_push_button], finish=finish, file_name=file_name
-        )
-
-        if finish:
-            self.is_recording = False
-            self.record_push_button.setIcon(self.record_icon)
-            self.stop_record_push_button.setEnabled(False)
-
-    def _load_movement_from_button(self):
-        # Load the actual movement
-        options = QFileDialog.Options()
-        options |= QFileDialog.DontUseNativeDialog
-        file_name = QFileDialog.getOpenFileName(
-            self.vtk_window, "Movement to load", "", "All Files (*)", options=options
-        )
-        if not file_name[0]:
-            return
-        if os.path.splitext(file_name[0])[1] == ".Q1":  # If it is from a Matlab reconstruction QLD
-            self.animated_Q = scipy.io.loadmat(file_name[0])["Q1"].transpose()
-        elif os.path.splitext(file_name[0])[1] == ".Q2":  # If it is from a Matlab reconstruction Kalman
-            self.animated_Q = scipy.io.loadmat(file_name[0])["Q2"].transpose()
-        else:  # Otherwise assume this is a numpy array
-            self.animated_Q = np.load(file_name[0]).T
-        self._load_movement()
-
-    def load_movement(self, all_q, auto_start=True, ignore_animation_warning=True):
-        self.animated_Q = all_q.T
-        self._load_movement()
-        if ignore_animation_warning:
-            self.animation_warning_already_shown = True
-        if auto_start:
-            self._start_stop_animation()
-
-    def _load_movement(self):
-        self._set_movement_slider()
-
-        # Add the combobox in muscle analyses
-        if self.show_muscles:
-            self.analyses_muscle.add_movement_to_dof_choice()
-        # Add the combobox in ligament analyses
-        if self.show_ligaments:
-            self.analyses_ligament.add_movement_to_dof_choice()
-
-    def _set_movement_slider(self):
-        # Activate the start button
-        self.is_animating = False
-        self.play_stop_push_button.setEnabled(True)
-        self.play_stop_push_button.setIcon(self.start_icon)
-
-        # Update the slider bar and frame count
-        self.movement_slider[0].setEnabled(True)
-        experiment_shape = 0
-        if self.experimental_forces is not None:
-            experiment_shape = self.experimental_forces.shape[2]
-        if self.experimental_markers is not None:
-            experiment_shape = max(self.experimental_markers.shape[2], experiment_shape)
-
-        q_shape = 0 if self.animated_Q is None else self.animated_Q.shape[0]
-        self.movement_first_frame = 0
-        self.movement_last_frame = max(q_shape, experiment_shape)
-        self.movement_slider[0].setMinimum(1)
-        self.movement_slider[0].setMaximum(self.movement_last_frame)
-        pal = QPalette()
-        pal.setColor(QPalette.WindowText, QColor(Qt.black))
-        self.movement_slider[1].setPalette(pal)
-
-        # Put back to first frame
-        self.movement_slider[0].setValue(1)
-
-    def _load_experimental_data_from_button(self):
-        # Load the actual movement
-        options = QFileDialog.Options()
-        options |= QFileDialog.DontUseNativeDialog
-        file_name = QFileDialog.getOpenFileName(self.vtk_window, "Data to load", "", "C3D (*.c3d)", options=options)
-        if not file_name[0]:
-            return
-        self.load_experimental_markers(file_name[0])
-
-    def load_c3d(self, data, auto_start=True, ignore_animation_warning=True):
-        self.load_experimental_markers(data, auto_start, ignore_animation_warning)
-
-    def load_experimental_markers(
-        self,
-        data,
-        auto_start=True,
-        ignore_animation_warning=True,
-        experimental_markers_mapping_to_virtual: list[int, ...] = None,
-    ):
-        if isinstance(data, str):
-            self.experimental_markers = Markers.from_c3d(data)
-            if self.experimental_markers.units == "mm":
-                self.experimental_markers = self.experimental_markers * 0.001
-
-            # Try to find a correspondence between the loaded experimental markers and the model
-            self.virtual_to_experimental_markers_indices = experimental_markers_mapping_to_virtual
-            if self.virtual_to_experimental_markers_indices is None:
-                try:
-                    virtual_marker_names = [n.to_string() for n in self.model.markerNames()]
-                    exp_marker_names = list(self.experimental_markers.channel.data)
-                    self.virtual_to_experimental_markers_indices = [
-                        virtual_marker_names.index(name) if name in virtual_marker_names else None
-                        for name in exp_marker_names
-                    ]
-                except ValueError:
-                    # Did not find direct correspondence
-                    pass
-
-            self.c3d_file_name = data
-            self.radio_c3d_editor_model.setEnabled(True)
-
-        elif isinstance(data, (np.ndarray, xr.DataArray)):
-            self.experimental_markers = Markers(data)
-
-        else:
-            raise RuntimeError(
-                f"Wrong type of experimental markers data ({type(data)}). "
-                f"Allowed type are numpy array (3xNxT), data array (3xNxT) or .c3d file (str)."
-            )
-
-        self._set_movement_slider()
-        self.show_experimental_markers = True
-
-        if ignore_animation_warning:
-            self.animation_warning_already_shown = True
-        if auto_start:
-            self._start_stop_animation()
-
-    def load_experimental_forces(
-        self, data, segments=None, normalization_ratio=0.2, auto_start=True, ignore_animation_warning=True
-    ):
-        if isinstance(data, (np.ndarray, xr.DataArray)):
-            self.experimental_forces = data if isinstance(data, xr.DataArray) else xr.DataArray(data)
-        else:
-            raise RuntimeError(
-                f"Wrong type of experimental force data ({type(data)}). "
-                f"Allowed type are numpy array (SxNxT), data array (SxNxT)."
-            )
-
-        if segments:
-            self.segment_forces = segments if isinstance(segments, (list, np.ndarray)) else [segments]
-        else:
-            self.segment_forces = ["ground"] * self.experimental_forces.shape[0]
-
-        if len(self.segment_forces) != self.experimental_forces.shape[0]:
-            raise RuntimeError(
-                "Number of segment must match number of experimental  forces. "
-                f"You have {len(segments)} and {self.experimental_forces.shape[0]}."
-            )
-
-        self.force_normalization_ratio = normalization_ratio
-
-        self.show_experimental_forces = True
-        self._set_movement_slider()
-
-        if ignore_animation_warning:
-            self.animation_warning_already_shown = True
-        if auto_start:
-            self._start_stop_animation()
-
-    def _set_markers_from_q(self):
-        if not self.show_markers:
-            return
-
-        self.markers[0:3, :, :] = self.Markers.get_data(Q=self.Q, compute_kin=False)
-        if self.idx_markers_to_remove:
-            self.markers[0:3, self.idx_markers_to_remove, :] = np.nan
-        self.vtk_model.update_markers(self.markers.isel(time=[0]))
-
-    def _set_experimental_markers_from_frame(self):
-        if not self.show_experimental_markers:
-            return
-
-        t_slider = self.movement_slider[0].value() - 1
-        t = t_slider if t_slider < self.experimental_markers.shape[2] else self.experimental_markers.shape[2] - 1
-        self.vtk_model.update_experimental_markers(
-            self.experimental_markers[:, :, t : t + 1].isel(time=[0]),
-            with_link=True,
-            virtual_to_experimental_markers_indices=self.virtual_to_experimental_markers_indices,
-        )
-
-    def _set_experimental_forces_from_frame(self):
-        if not self.show_experimental_forces:
-            return
-
-        segment_names = []
-        for i in range(self.model.nbSegment()):
-            segment_names.append(self.model.segment(i).name().to_string())
-        global_jcs = self.allGlobalJCS.get_data(Q=self.Q, compute_kin=False)
-        segment_jcs = []
-
-        for segment in self.segment_forces:
-            if isinstance(segment, str):
-                if segment == "ground":
-                    segment_jcs.append(np.identity(4))
-                else:
-                    segment_jcs.append(global_jcs[segment_names.index(segment)])
-            elif isinstance(segment, (float, int)):
-                segment_jcs.append(global_jcs[segment])
-            else:
-                raise RuntimeError("Wrong type of segment.")
-
-        max_forces = []
-        for i, forces in enumerate(self.experimental_forces):
-            max_forces.append(
-                max(
-                    np.sqrt(
-                        (forces[3, :] - forces[0, :]) ** 2
-                        + (forces[4, :] - forces[1, :]) ** 2
-                        + (forces[5, :] - forces[2, :]) ** 2
-                    )
-                )
-            )
-
-        t_slider = self.movement_slider[0].value() - 1
-        t = t_slider if t_slider < self.experimental_forces.shape[2] else self.experimental_forces.shape[2] - 1
-        self.vtk_model.update_force(
-            segment_jcs, self.experimental_forces[:, :, t : t + 1], max_forces, self.force_normalization_ratio
-        )
-
-    def _set_contacts_from_q(self):
-        if not self.show_contacts:
-            return
-
-        self.contacts[0:3, :, :] = self.Contacts.get_data(Q=self.Q, compute_kin=False)
-        self.vtk_model.update_contacts(self.contacts.isel(time=[0]))
-
-    def _set_soft_contacts_from_q(self):
-        if not self.show_soft_contacts:
-            return
-
-        self.soft_contacts[0:3, :, :] = self.SoftContacts.get_data(Q=self.Q, compute_kin=False)
-        self.vtk_model.update_soft_contacts(self.soft_contacts.isel(time=[0]))
-
-    def _set_global_center_of_mass_from_q(self):
-        if not self.show_global_center_of_mass:
-            return
-
-        com = self.CoM.get_data(Q=self.Q, compute_kin=False)
-        self.global_center_of_mass.loc[{"channel": 0, "time": 0}] = com.squeeze()
-        self.vtk_model.update_global_center_of_mass(self.global_center_of_mass.isel(time=[0]))
-
-    def _set_gravity_vector(self):
-        if not self.show_gravity_vector:
-            return
-
-        start = [0, 0, 0]
-        magnitude = self.Gravity.get_data()
-        gravity = np.concatenate((start, magnitude))
-        length = np.linalg.norm(gravity)
-        id_matrix = np.identity(4)
-        self.vtk_model.new_gravity_vector(id_matrix, gravity, length, normalization_ratio=0.3, vector_color=(0, 0, 0))
-
-    def _set_floor(self):
-        if not self.show_floor:
-            return
-
-        origin = self.floor_origin if self.floor_origin else (0, 0, 0)
-        normal = self.floor_normal if self.floor_normal else self.Gravity.get_data()
-        scale = self.floor_scale
-        scale = (scale, scale, scale) if isinstance(scale, (int, float)) else scale
-        self.vtk_model.new_floor(origin=origin, normal=normal, color=self.floor_color, scale=scale)
-
-    def _set_segments_center_of_mass_from_q(self):
-        if not self.show_segments_center_of_mass:
-            return
-
-        coms = self.CoMbySegment.get_data(Q=self.Q, compute_kin=False)
-        for k, com in enumerate(coms):
-            self.segments_center_of_mass.loc[{"channel": k, "time": 0}] = com.squeeze()
-        self.vtk_model.update_segments_center_of_mass(self.segments_center_of_mass.isel(time=[0]))
-
-    def _set_meshes_from_q(self):
-        if not self.show_meshes:
-            return
-
-        for m, meshes in enumerate(self.meshPointsInMatrix.get_data(Q=self.Q, compute_kin=False)):
-            if self.show_segment_is_on[m]:
-                self.mesh[m][0:3, :, :] = meshes
-            else:
-                self.mesh[m][0:3, :, :] = np.nan
-        self.vtk_model.update_mesh(self.mesh)
-
-    def _set_muscles_from_q(self):
-        if not self.show_muscles:
-            return
-
-        muscles = self.musclesPointsInGlobal.get_data(Q=self.Q)
-        idx = 0
-        cmp = 0
-        for group_idx in range(self.model.nbMuscleGroups()):
-            for muscle_idx in range(self.model.muscleGroup(group_idx).nbMuscles()):
-                musc = self.model.muscleGroup(group_idx).muscle(muscle_idx)
-                for k, pts in enumerate(musc.position().pointsInGlobal()):
-                    self.muscles[idx].loc[{"channel": k, "time": 0}] = np.append(muscles[cmp], 1)
-                    cmp += 1
-                idx += 1
-        self.vtk_model.update_muscle(self.muscles)
-
-    def _set_ligaments_from_q(self):
-        if not self.show_ligaments:
-            return
-
-        ligaments = self.ligamentsPointsInGlobal.get_data(Q=self.Q)
-        cmp = 0
-        for idx in range(self.model.nbLigaments()):
-            for k, pts in enumerate(self.model.ligament(idx).position().pointsInGlobal()):
-                self.ligaments[idx].loc[{"channel": k, "time": 0}] = np.append(ligaments[cmp], 1)
-                cmp += 1
-
-        self.vtk_model.update_ligament(self.ligaments)
-
-    def _set_wrapping_from_q(self):
-        if not self.show_wrappings:
-            return
-
-        for i, wraps in enumerate(self.wraps_base):
-            for j, wrap in enumerate(wraps):
-                if i < self.model.nbMuscles():
-                    if self.model.muscle(i).pathModifier().object(j).typeOfNode() == biorbd.WRAPPING_HALF_CYLINDER:
-                        rt = (
-                            biorbd.WrappingHalfCylinder(self.model.muscle(i).pathModifier().object(j))
-                            .RT(self.model, self.Q)
-                            .to_array()
-                        )
-                        self.wraps_current[i][j][0:3, :, 0] = np.dot(rt, wrap[:, :, 0])[0:3, :]
-                    else:
-                        raise NotImplementedError("_set_wrapping_from_q is not ready for these wrapping object")
-
-                else:
-                    if self.model.ligaments(i).pathModifier().object(j).typeOfNode() == biorbd.WRAPPING_HALF_CYLINDER:
-                        rt = (
-                            biorbd.WrappingHalfCylinder(self.model.ligaments(i).pathModifier().object(j))
-                            .RT(self.model, self.Q)
-                            .to_array()
-                        )
-                        self.wraps_current[i][j][0:3, :, 0] = np.dot(rt, wrap[:, :, 0])[0:3, :]
-                    else:
-                        raise NotImplementedError("_set_wrapping_from_q is not ready for these wrapping object")
-        self.vtk_model.update_wrapping(self.wraps_current)
-
-    def _set_rt_from_q(self):
-        if not self.show_local_ref_frame:
-            return
-
-        for k, rt in enumerate(self.allGlobalJCS.get_data(Q=self.Q, compute_kin=False)):
-            if self.show_segment_is_on[k]:
-                self.rt[k] = Rototrans(rt)
-            else:
-                self.rt[k] = Rototrans(np.eye(4)) * np.nan
-        self.vtk_model.update_rt(self.rt)
-
-
-class Kinogram(Viz):
-    def __init__(
-        self,
-        *args,
-        **kwargs,
-    ):
-        """
-        Creates a kinogram of the movement loaded
-        """
-        super(Kinogram, self).__init__(*args, **kwargs)
-        self.list_animated_Q = None
-
-    def stop_recording(self):
-        raise RuntimeError("To use start_recoding, please use bioviz.Viz")
-
-    def start_recording(self, save_path: str = None):
-        raise RuntimeError("To use stop_recoding, please use bioviz.Viz")
-
-    def load_movement(self, all_q, auto_start=True, ignore_animation_warning=True):
-        if type(all_q) == list:
-            self.list_animated_Q = [q.T for q in all_q]
-        else:
-            self.list_animated_Q = [all_q.T]
-
-    def exec(self, frame_step: int | tuple | list = 5, figsize: tuple | None = None, save_path: str = "kinogram"):
-        """
-        Creates the kinogram and save it
-        """
-        # Cannot import elsewhere because of VTK
-        import matplotlib.pyplot as plt
-        import matplotlib.image as mpimg
-
-        if not save_path.endswith(".png") and not save_path.endswith(".svg"):
-            save_path += ".svg"
-
-        if figsize is None:
-            figsize = (5 * len(self.list_animated_Q), 5)
-
-        if type(frame_step) == int:
-            frame_step = [frame_step for _ in range(len(self.list_animated_Q))]
-
-        self.maximize()
-        fig, ax = plt.subplots(1, len(self.list_animated_Q), figsize=figsize)
-        fig.subplots_adjust(hspace=0, wspace=0)
-        for i_phase in range(len(self.list_animated_Q)):
-            self.animated_Q = self.list_animated_Q[i_phase]
-            self._load_movement()
-
-            # Taking snapshot
-            Q_this_time = self.list_animated_Q[i_phase]
-            n_shooting_this_time = Q_this_time.shape[0]
-            snap_idx = list(range(0, n_shooting_this_time, frame_step[i_phase]))
-            nb_images = len(snap_idx)
-            for i_snap, snap in enumerate(snap_idx):
-                self.movement_slider[0].setValue(snap)
-                snap_save_path_this_time = f"{save_path[:-4]}_snapshot-{i_phase}-{snap}.png"
-                self.snapshot(snap_save_path_this_time)
-                self.refresh_window()
-                img = mpimg.imread(snap_save_path_this_time)
-                img = np.concatenate((img, np.ones((img.shape[0], img.shape[1], 1))), axis=2)
-
-                # Remove background to transparent
-                for pixel_y in range(img.shape[0]):
-                    for pixel_x in range(img.shape[1]):
-                        if np.all(img[pixel_y, pixel_x, :3] == 1):
-                            img[pixel_y, pixel_x, 3] = 0
-
-                alpha = 1 / nb_images * (i_snap + 1)
-                ax[i_phase].imshow(img, alpha=alpha)
-
-            ax[i_phase].axis("off")
-            ax[i_phase].set_frame_on(False)
-
-        plt.savefig(save_path, bbox_inches="tight")
-        plt.show()
-
-        return
-=======
-__all__ = [Viz.__name__, Kinogram.__name__]
->>>>>>> 9ecb385c
+__all__ = [Viz.__name__, Kinogram.__name__]