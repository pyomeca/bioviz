# create a dev conda environment with: `make create_env` or `conda env create -f environment.yml`
name: bioviz
channels:
  - conda-forge
dependencies:
<<<<<<< HEAD
  - biorbd >=1.9.1
  - python
  - numpy
=======
  - biorbd >=1.9.5
>>>>>>> 1f17ce2f
  - matplotlib
  - pyomeca
  - vtk
  - pyqt
  - packaging
  - pytest
  - setuptools<|MERGE_RESOLUTION|>--- conflicted
+++ resolved
@@ -3,13 +3,7 @@
 channels:
   - conda-forge
 dependencies:
-<<<<<<< HEAD
-  - biorbd >=1.9.1
-  - python
-  - numpy
-=======
   - biorbd >=1.9.5
->>>>>>> 1f17ce2f
   - matplotlib
   - pyomeca
   - vtk
